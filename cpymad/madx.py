--- conflicted
+++ resolved
@@ -427,10 +427,10 @@
         :returns: numeric value of the expression
         :rtype: float
         """
-        if isinstance(cmd, (float, int, bool)):
-            return cmd
-        if isinstance(cmd, (list, ArrayAttribute)):
-            return [self.evaluate(x) for x in cmd]
+        if isinstance(expr, (float, int, bool)):
+            return expr
+        if isinstance(expr, (list, ArrayAttribute)):
+            return [self.eval(x) for x in expr]
         # Try to prevent process crashes:
         # NOTE: this limits to a sane subset of accepted MAD-X expressions.
         util.check_expression(expr)
@@ -725,12 +725,8 @@
 
     def __call__(*args, **kwargs):
         """Perform a single MAD-X command."""
-<<<<<<< HEAD
+        self, args = args[0], args[1:]
         if self.name == 'beam' and self.sequence:
-=======
-        self, args = args[0], args[1:]
-        if self.name == 'beam':
->>>>>>> 557780dd
             kwargs.setdefault('sequence', self.sequence)
         self._madx.input(util.format_command(self, *args, **kwargs))
 
