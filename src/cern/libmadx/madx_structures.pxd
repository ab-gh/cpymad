--- conflicted
+++ resolved
@@ -1,103 +1,87 @@
-#-------------------------------------------------------------------------------
-# This file is part of PyMad.
-# 
-# Copyright (c) 2011, CERN. All rights reserved.
-# 
-# Licensed under the Apache License, Version 2.0 (the "License");
-# you may not use this file except in compliance with the License.
-# You may obtain a copy of the License at
-# 
-# 	http://www.apache.org/licenses/LICENSE-2.0
-# 
-# Unless required by applicable law or agreed to in writing, software
-# distributed under the License is distributed on an "AS IS" BASIS,
-# WITHOUT WARRANTIES OR CONDITIONS OF ANY KIND, either express or implied.
-# See the License for the specific language governing permissions and
-# limitations under the License.
-#-------------------------------------------------------------------------------
+#-------------------------------------------------------------------------------
+# This file is part of PyMad.
+# 
+# Copyright (c) 2011, CERN. All rights reserved.
+# 
+# Licensed under the Apache License, Version 2.0 (the "License");
+# you may not use this file except in compliance with the License.
+# You may obtain a copy of the License at
+# 
+# 	http://www.apache.org/licenses/LICENSE-2.0
+# 
+# Unless required by applicable law or agreed to in writing, software
+# distributed under the License is distributed on an "AS IS" BASIS,
+# WITHOUT WARRANTIES OR CONDITIONS OF ANY KIND, either express or implied.
+# See the License for the specific language governing permissions and
+# limitations under the License.
+#-------------------------------------------------------------------------------
+
+# This file holds the table struct as defined in madx.h
+# 
+# In the current state, this doesn't work very well,
+# segfaults more often than not, and isn't helpful..
+# 
+
+#cdef int NAME_L
+#NAME_L=48 # defined by preprocessor in madx..
+
+cdef extern from "madX/mad_def.h":
+    #cdef NAME_L
+    pass
+
+cdef extern from "madX/madx.h":
+    struct char_p_array:
+        int flag,stamp
+        char** p
+        char[48] name
+        int  max                     # max. array size
+        int  curr                   # current occupation
+        int* i
+        pass
+    struct int_array:
+        char* name
+        int curr
+        int *i
+        pass
+    struct node:
+        pass
+    
+    struct name_list:
+          char[48]  name           
+          int  max                      # max. pointer array size
+          int  curr                     # current occupation
+          #int* index                    # index for alphabetic access
+          #int* inform                   # array parallel to names with integer
+          #int stamp
+          #char** names;                 # element names for sort
+          pass
+
+cdef extern from "madX/mad_table.h":
+    cdef struct table:
+        char* name
+        int num_cols, org_cols,dynamic,origin,curr
+        char_p_array *header #,*node_nm
+        int_array *col_out,*row_out
+        name_list* columns    #names + types (in inform)
+        char ***s_cols
+        pass
+
+      
+cdef extern from "madX/madx.h":
+    # to be able to read sequence information..
+    struct sequence:
+        char[48] name
+        table* tw_table       #pointer to latest twiss table created
+        pass
+    # list of sequences..
+    struct sequence_list:
+          sequence_list *list       # index list of names
+          sequence **sequs      # sequence pointer list
+          int curr
+          pass
 
-# This file holds the table struct as defined in madx.h
-# 
-# In the current state, this doesn't work very well,
-# segfaults more often than not, and isn't helpful..
-# 
-
-#cdef int NAME_L
-#NAME_L=48 # defined by preprocessor in madx..
-
-cdef extern from "madX/mad_def.h":
-    #cdef NAME_L
-    pass
-
-cdef extern from "madX/madx.h":
-    struct char_p_array:
-        int flag,stamp
-        char** p
-        char[48] name
-        int  max                     # max. array size
-        int  curr                   # current occupation
-        int* i
-        pass
-    struct int_array:
-        char* name
-        int curr
-        int *i
-        pass
-    struct node:
-        pass
-    
-    struct name_list:
-          char[48]  name           
-          int  max                      # max. pointer array size
-          int  curr                     # current occupation
-          #int* index                    # index for alphabetic access
-          #int* inform                   # array parallel to names with integer
-          #int stamp
-          #char** names;                 # element names for sort
-          pass
-
-cdef extern from "madX/mad_table.h":
-    cdef struct table:
-        char* name
-        int num_cols, org_cols,dynamic,origin,curr
-        char_p_array *header #,*node_nm
-        int_array *col_out,*row_out
-        name_list* columns    #names + types (in inform)
-        char ***s_cols
-        pass
-
-      
-cdef extern from "madX/madx.h":
-    # to be able to read sequence information..
-    struct sequence:
-        char[48] name
-        table* tw_table       #pointer to latest twiss table created
-        pass
-    # list of sequences..
-    struct sequence_list:
-          sequence_list *list       # index list of names
-          sequence **sequs      # sequence pointer list
-          int curr
-<<<<<<< HEAD
-          pass
-
-cdef extern from "madX/mad_table.h":
-    cdef struct table:
-        char* name
-        int num_cols, org_cols,dynamic,origin,curr
-        char_p_array *header #,*node_nm
-        int_array *col_out,*row_out
-        name_list* columns    #names + types (in inform)
-        char ***s_cols
-        pass
-
-    cdef struct column_info:
-            void * data
-            int length
-            char datatype
-            char datasize
-
-=======
-          pass
-
->>>>>>> 69961817
+    cdef struct column_info:
+            void * data
+            int length
+            char datatype
+            char datasize