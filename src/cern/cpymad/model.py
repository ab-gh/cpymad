#-------------------------------------------------------------------------------
# This file is part of PyMad.
#
# Copyright (c) 2011, CERN. All rights reserved.
#
# Licensed under the Apache License, Version 2.0 (the "License");
# you may not use this file except in compliance with the License.
# You may obtain a copy of the License at
#
# 	http://www.apache.org/licenses/LICENSE-2.0
#
# Unless required by applicable law or agreed to in writing, software
# distributed under the License is distributed on an "AS IS" BASIS,
# WITHOUT WARRANTIES OR CONDITIONS OF ANY KIND, either express or implied.
# See the License for the specific language governing permissions and
# limitations under the License.
#-------------------------------------------------------------------------------
'''
.. module: cpymad.model

Cython implementation of the model api.
See also :py:class:`cern.pymad.model`

.. moduleauthor:: Yngve Inntjore Levinsen <Yngve.Inntjore.Levinsen@cern.ch>

'''

from __future__ import print_function

import json, os, sys
import multiprocessing
import signal,atexit

from cern.cpymad import model_locator
from cern.madx import madx
from cern.pymad import abc
from cern.pymad.globals import USE_COUCH


class Model(abc.model.PyMadModel):
    '''
    Model class implementation. the model spawns a madx instance in a separate process.
    this has the advantage that you can run separate models which do not affect each other.

    To load a Model object using the default ModelLocator use the static
    constructor method ``Model.from_name``. The default constructor should
    be invoked with a ModelData instance.

    '''
    @classmethod
    def from_name(cls, model, *args, **kwargs):
        """
        Create a Model object from its name.

        :param string model: Name of the model
        :param tuple args: Positional parameters as needed by ``__init__``
        :param dict kwargs: Keyword parameters as needed by ``__init__``

        This constructor is provided for backward compatibility. To specify
        where your model data is loaded from you should create and use your
        own custom cern.cpymad.model_locator.ModelLocator.

        """
        from cern.cpymad.service import default_model_locator
        mdata = default_model_locator.get_model(model)
        return cls(mdata, *args, **kwargs)


    def __init__(self, model, sequence='',optics='',histfile='',recursive_history=False):
        """
        Construct a Model object.

        :param ModelData model: model data as acquired through a ModelLocator
        :param string sequence: Name of the default sequence to use
        :param string optics: Name of optics to load, string or list of strings.
        :param string histfile: Name of file which will contain all Mad-X commands called.
        :param bool recursive_history: Recursively load commands of called files into histfile

        For backward compatibility reasons, the first parameter can also be
        the name of the model to be loaded. This is equivalent to the
        preferred Model.from_name() constructor.

        """
        if isinstance(model, model_locator.ModelData):
            mdata = model
        else:
            from cern.cpymad.service import default_model_locator
            mdata = default_model_locator.get_model(model)

        self.mdata = mdata
        self._mdef = mdata.model

        # Defining two pipes which are used for communicating...
        _child_pipe_recv,_parent_send=multiprocessing.Pipe(False)
        _parent_recv,_child_pipe_send=multiprocessing.Pipe(False)
        self._send=_parent_send.send
        self._recv=_parent_recv.recv

        self._mprocess=_modelProcess(_child_pipe_send,_child_pipe_recv,self.name,histfile,recursive_history)

        self._mprocess.start()

        atexit.register(self._mprocess.terminate)

        self._active={'optic':'','sequence':'','range':''}

        self._setup_initial(sequence,optics)

    # API stuff:
    @property
    def name(self):
        return self.mdata.name

    @property
    def mdef(self):
        return self._mdef.copy()


    def set_sequence(self,sequence='',madrange=''):
        '''
        Set a new active sequence...
        '''
        if not sequence:
            if not self._active['sequence']:
                self._active['sequence']=self._mdef['default-sequence']
            sequence=self._active['sequence']
        if sequence in self._mdef['sequences']:
            self._active['sequence']=sequence
            if madrange:
                self.set_range(madrange)
            else:
                self.set_range(self._mdef['sequences'][sequence]['default-range'])
        else:
            raise KeyError("You tried to activate a non-existing sequence")

    def set_range(self,madrange=''):
        '''
        Sets the active range to madrange. Must be defined in the
        currently active sequence...
        If madrange is empty, sets the range to default-range unless
        another range is already set.
        '''
        seqdict=self._mdef['sequences'][self._active['sequence']]
        if madrange:
            if madrange not in seqdict['ranges']:
                raise KeyError("%s is not a valid range name, available ranges: '%s'" % (madrange,"' '".join(seq['ranges'].keys())))
            self._active['range']=madrange
        else:
            if not self._active['range']:
                self._active['range']=seqdict['default-range']

    def _setup_initial(self,sequence,optics):
        '''
        Initial setup of the model
        '''
        for ifile in self._mdef['init-files']:
            if sys.flags.debug:
                print("Calling file: "+str(ifile))
            self._call(ifile)

        # initialize all sequences..
        for seq in self._mdef['sequences']:
            self._init_sequence(seq)
        # then we set the default one..
        self.set_sequence(sequence)
        if type(optics)==type(''):
            self.set_optic(optics)
        elif type(optics)==type([]):
            for o in optics:
                self.set_optic(o)
        # To keep track of whether or not certain things are already called..
        self._apercalled={}
        self._twisscalled={}
        for seq in self.get_sequences():
            self._apercalled[seq]=False
            self._twisscalled[seq]=False

    def _init_sequence(self,sequence):
        '''
        Initialize sequence
        '''
        bname=self._mdef['sequences'][sequence]['beam']
        bdict=self.get_beam(bname)
        self.set_beam(bdict)

    def get_beam(self,bname):
        '''
         Returns the beam definition in form
         of a dictionary.

         You can then change parameters in this dictionary
         as you see fit, and use set_beam() to activate that
         beam.
        '''
        return self._mdef['beams'][bname]

    def set_beam(self,beam_dict):
        '''
         Set the beam from a beam definition
         (dictionary)
        '''
        bcmd='beam'
        for k,v in beam_dict.items():
            bcmd+=','+k+'='+str(v)
        if sys.flags.debug:
            print("Beam command: "+bcmd)
        self._cmd(bcmd)


    def __del__(self):
        try:
            self._send('delete_model')
            self._mprocess.join(5)
        except TypeError: pass
        except AttributeError: pass

    def __str__(self):
        return self.name

    def _call(self,fdict):
        with self.mdata.get_by_dict(fdict).filename() as fpath:
            self.call(fpath)

    def call(self,filepath):
        '''
         Call a file in Mad-X. Give either
         full file path or relative.
        '''
        if not os.path.isfile(filepath):
            raise ValueError("You tried to call a file that doesn't exist: "+filepath)

        if sys.flags.debug:
            print("Calling file: "+filepath)

        return self._sendrecv(('call',filepath))

    def has_sequence(self,sequence):
        '''
         Check if model has the sequence.

         :param string sequence: Sequence name to be checked.
        '''
        return sequence in self.get_sequences()

    def has_optics(self,optics):
        '''
         Check if model has the optics.

         :param string optics: Optics name to be checked.
        '''
        return optics in self._mdef['optics']

    def set_optic(self,optic):
        '''
         Set new optics.

         :param string optics: Optics name.

         :raises KeyError: In case you try to set an optics not available in model.
        '''

        if optic=='':
            optic=self._mdef['default-optic']
        if self._active['optic']==optic:
            print("INFO: Optics already initialized")
            return 0

        # optics dictionary..
        odict=self._mdef['optics'][optic]

        for strfile in odict['init-files']:
            self._call(strfile)

        # knobs dictionary.. we don't have that yet..
        #for f in odict['knobs']:
            #if odict['knobs'][f]:
                #self.set_knob(f,1.0)
            #else:
                #self.set_knob(f,0.0)

        self._active['optic']=optic

    def set_knob(self,knob,value):
        kdict=self._mdef['knobs']
        for e in kdict[knob]:
            val=str(kdict[knob][e]*value)
            self._cmd(e+"="+val)

    def get_sequences(self):
        '''
         Returns a list of loaded sequences.
        '''
        return self._sendrecv('get_sequences')

    def list_optics(self):
        '''
         Returns an iterable of available optics
        '''
        return self._mdef['optics'].keys()

    def list_ranges(self,sequence=None):
        '''
         Returns a list of available ranges for the sequence.
         If sequence is not given, returns a dictionary structured as
         {sequence1:[range1,range2,...],sequence2:...}

         :param string sequence: sequence name.
        '''
        if sequence is None:
            ret={}
            for s in self.get_sequences():
                ret[s]=list(self._mdef['sequences'][s]['ranges'].keys())
            return ret

        return list(self._mdef['sequences'][sequence]['ranges'].keys())

    def list_beams(self):
        '''
         Returns an iterable of available beams
        '''
        return self._mdef['beams'].keys()

    def _get_twiss_initial(self,sequence='',madrange='',name=''):
        '''
        Returns the dictionary for the twiss initial conditions.
        If name is not defined, using default-twiss
        '''
        rangedict=self._get_range_dict(sequence=sequence,madrange=madrange)
        madrange=self._active['range']
        if name:
            if name not in rangedict['twiss-initial-conditions']:
                raise ValueError('twiss initial conditions with name '+name+' not found in range '+madrange)
            return rangedict['twiss-initial-conditions'][name]
        else:
            return rangedict['twiss-initial-conditions'][rangedict['default-twiss']]


    def twiss(self,
              sequence='',
              columns=['name','s','betx','bety','x','y','dx','dy','px','py','mux','muy','l','k1l','angle','k2l'],
              pattern=['full'],
              madrange='',
              fname='',
              retdict=False,
              use=True
              ):
        '''
         Run a TWISS on the model.

         Warning for ranges: Currently TWISS with initial conditions is NOT
         implemented!

         :param string sequence: Sequence, if empty, using active sequence.
         :param string columns: Columns in the twiss table, can also be list of strings
         :param string madrange: Optional, give name of a range defined for the model.
         :param string fname: Optionally, give name of file for tfs table.
         :param bool retdict: Return dictionaries (default is an extended LookUpDict).
         :param bool use: Call use before twiss.
        '''
        from cern.pymad.domain import TfsTable, TfsSummary

        # set sequence/range...
        if madrange:
            self.set_sequence(sequence,madrange)
        else:
            self.set_sequence(sequence)
        sequence=self._active['sequence']
        _madrange=self._active['range']

        if self._apercalled.get(sequence):
            raise ValueError("BUG in Mad-X: Cannot call twiss after aperture..")

        seqdict=self._mdef['sequences'][sequence]
        rangedict=seqdict['ranges'][_madrange]

        args={'sequence':sequence,'columns':columns,'pattern':pattern,'fname':fname,'use':use}
        args['madrange']=[rangedict["madx-range"]["first"],rangedict["madx-range"]["last"]]
        args['twiss-init']=None
        if 'twiss-initial-conditions' in rangedict:
            args['twiss-init']={}
            for condition,value in self._get_twiss_initial(sequence,_madrange).items():
                if value:
                    args['twiss-init'][condition]=value
        t,s=self._sendrecv(('twiss',args))
        # we say that when the "full" range has been selected,
        # we can set this to true. Needed for e.g. aperture calls
        if not madrange:
            self._twisscalled[sequence]=True
        if retdict:
            return t,s
        return TfsTable(t),TfsSummary(s)

    def survey(self,
               sequence='',
               columns='name,l,s,angle,x,y,z,theta',
               madrange='',
               fname='',
               retdict=False,
               use=True):
        '''
         Run a survey on the model.

         :param string sequence: Sequence, if empty, using active sequence.
         :param string columns: Columns in the twiss table, can also be list of strings
         :param string fname: Optionally, give name of file for tfs table.
         :param bool retdict: Return dictionaries (default is an extended LookUpDict).
         :param bool use: Call use before survey.
        '''
        self.set_sequence(sequence)
        sequence=self._active['sequence']

        this_range=''
        if madrange:
            rangedict=self._get_range_dict(sequence=sequence,madrange=madrange)
            this_range=rangedict['madx-range']

        args={'sequence':sequence,
              'columns':columns,
              'madrange':this_range,
              'fname':fname,
              'use':use}
        t,s=self._sendrecv(('survey',args))
        if retdict:
            return t,s
        from cern.pymad.domain import TfsTable, TfsSummary
        return TfsTable(t),TfsSummary(s)

    def aperture(self,
               sequence='',
               madrange='',
               columns='name,l,s,n1,aper_1,aper_2,aper_3,aper_4',
               fname='',
               retdict=False,
               use=False):
        '''
         Get the aperture from the model.

         :param string sequence: Sequence, if empty, using active sequence.
         :param string madrange: Range, if empty, the full sequence is chosen.
         :param string columns: Columns in the twiss table, can also be list of strings
         :param string fname: Optionally, give name of file for tfs table.
         :param bool retdict: Return dictionaries (default is an extended LookUpDict).
         :param bool use: Call use before aperture.
        '''
        from cern.pymad.domain import TfsTable, TfsSummary
        self.set_sequence(sequence)
        sequence=self._active['sequence']

        if not self._twisscalled[sequence]:
            self.twiss(sequence)
        # Calling "basic aperture files"
        if not self._apercalled[sequence]:
            for afile in self._mdef['sequences'][sequence]['aperfiles']:
                print("Calling file",afile)
                self._call(afile)
            self._apercalled[sequence]=True
        # getting offset file if any:
        # if no range was selected, we ignore offsets...
        offsets=None
        this_range=''
        if madrange:
            rangedict=self._get_range_dict(sequence=sequence,madrange=madrange)
            this_range=rangedict['madx-range']
            if 'aper-offset' in rangedict:
<<<<<<< HEAD
                offsets=rangedict['aper-offset']
                if USE_COUCH:
                    offsets_tmp='tmp_madx_offsets'
                    ocount=0
                    while os.path.isfile(offsets_tmp+str(ocount)+'.tfs'):
                        ocount+=1
                    offsets_tmp+=str(ocount)+'.tfs'
                    ftmp=open(offsets_tmp,'w')
                    ftmp.write(cern.cpymad._couch_server.get_file(self.model,offsets))
                    ftmp.close()
                    offsets=offsets_tmp
                else:
                    offsets=self._get_file_path(offsets)+offsets['path']
=======
                offsets = self.mdata.get_by_dict(rangedict['aper-offset']).filename()
>>>>>>> 6b6c2ae6

        args={'sequence':sequence,
            'madrange':this_range,
            'columns':columns,
            'fname':fname,
            'use':use}

        if offsets:
            with offsets as offsets_filename:
                args['offsets'] = offsets_filename
                t,s=self._sendrecv(('aperture',args))
        else:
            args['offsets'] = ''
            t,s=self._sendrecv(('aperture',args))

        if retdict:
            return t,s
        return TfsTable(t),TfsSummary(s)

    def match(
            self,
            constraints,
            vary,
            weight=None,
            method=['lmdif'],
            sequence = '',
            fname='',
            retdict=False):
        """
        Perform a matching operation.

        See :func:`cern.madx.match` for a description of the parameters.
        """
        from cern.pymad.domain.tfs import LookupDict

        # set sequence/range...
        self.set_sequence(sequence)
        sequence=self._active['sequence']
        _madrange=self._active['range']

        seqdict=self._mdef['sequences'][sequence]
        rangedict=seqdict['ranges'][_madrange]

        args = {'sequence': sequence,
                'constraints': constraints,
                'vary': vary,
                'weight': weight,
                'method': method,
                'fname': fname}
        args['madrange']=[rangedict["madx-range"]["first"],rangedict["madx-range"]["last"]]

        def is_match_param(v):
            return v.lower() in ['rmatrix', 'chrom', 'beta0', 'deltap',
                    'betx','alfx','mux','x','px','dx','dpx',
                    'bety','alfy','muy','y','py','dy','dpy' ]

        args['twiss-init']=None
        if 'twiss-initial-conditions' in rangedict:
            args['twiss-init']={}
            for condition,value in self._get_twiss_initial(sequence,_madrange).items():
                if is_match_param(condition):
                    args['twiss-init'][condition]=value

        result,initial=self._sendrecv(('match',args))
        return self.twiss(sequence=sequence)


    def _get_ranges(self,sequence):
        return self._mdef['sequences'][sequence]['ranges'].keys()

    def _get_range_dict(self,sequence='',madrange=''):
        '''
        Returns the range dictionary. If sequence/range isn't given,
        returns default for the model
        '''
        if sequence=='':
            sequence=self._active['sequence']
        elif sequence not in self._mdef['sequences']:
            raise ValueError("%s is not a valid sequence name, available sequences: '%s'" % (sequence,"' '".join(self._mdef['sequences'].keys())))

        seqdict=self._mdef['sequences'][sequence]
        if madrange:
            self.set_range(madrange)
        return seqdict['ranges'][self._active['range']]

    def _cmd(self,command):
        self._send(('command',command))
        return self._recv()
    def _sendrecv(self,func):
        if sys.flags.debug:
            print("Sending function call "+str(func))
        self._send(func)
        return self._recv()



def save_model(model_def,filename):
    '''
    Saves the model definition defined by the dictionary model_def
    to file filename. The file is in json format. We do not check
    that the model is valid in any way.

    It is recommended that you rather use the modeldefs.model.save_model,
    once it is ready.
    '''
    if type(model_def)!=dict:
        raise TypeError('model_def must be a dictionary!')
    if type(filename)!=type(''):
        raise TypeError('filename must be a string!')
    open(filename,'w').write(json.dumps(model_def,indent=2))

class _modelProcess(multiprocessing.Process):
    def __init__(self,sender,receiver,model,history='',recursive_history=False):
        self.sender=sender
        self.receiver=receiver
        self.model=model
        self.history=history
        self.recursive_history=recursive_history
        multiprocessing.Process.__init__(self)

    def run(self):
        _madx=madx(histfile=self.history,recursive_history=self.recursive_history)
        _madx.verbose(False)

        def terminator(num, frame):
             sys.exit()
        signal.signal(signal.SIGTERM, terminator)

        while True:
            if self.receiver.poll(2):
                cmd=self.receiver.recv()
                if cmd=='delete_model':
                    self.sender.close()
                    self.receiver.close()
                    break
                elif cmd[0]=='call':
                    _madx.call(cmd[1])
                    self.sender.send('done')
                elif cmd=='get_sequences':
                    self.sender.send( _madx.get_sequences())
                elif cmd[0]=='command':
                    _madx.command(cmd[1])
                    self.sender.send('done')
                elif cmd[0]=='twiss':
                    t,s=_madx.twiss(sequence=cmd[1]['sequence'],
                                     columns=cmd[1]['columns'],
                                     pattern=cmd[1]['pattern'],
                                     fname=cmd[1]['fname'],
                                     twiss_init=cmd[1]['twiss-init'],
                                     use=cmd[1]['use'],
                                     retdict=True)
                    self.sender.send((t,s))
                elif cmd[0]=='survey':
                    t,s=_madx.survey(sequence=cmd[1]['sequence'],
                                     columns=cmd[1]['columns'],
                                     fname=cmd[1]['fname'],
                                     use=cmd[1]['use'],
                                     retdict=True)
                    self.sender.send((t,s))
                elif cmd[0]=='aperture':
                    t,s=_madx.aperture(sequence=cmd[1]['sequence'],
                                       madrange=cmd[1]['madrange'],
                                       columns=cmd[1]['columns'],
                                       offsets=cmd[1]['offsets'],
                                       fname=cmd[1]['fname'],
                                       use=cmd[1]['use'],
                                       retdict=True)
                    self.sender.send((t,s))
                elif cmd[0] == 'match':
                    r,i=_madx.match(
                            sequence=cmd[1]['sequence'],
                            constraints=cmd[1]['constraints'],
                            vary=cmd[1]['vary'],
                            weight=cmd[1]['weight'],
                            method=cmd[1]['method'],
                            fname=cmd[1]['fname'],
                            twiss_init=cmd[1]['twiss-init'],
                            retdict=True)
                    self.sender.send((r,i))
                else:
                    raise ValueError("You sent a wrong command to subprocess: "+str(cmd))
<|MERGE_RESOLUTION|>--- conflicted
+++ resolved
@@ -462,23 +462,7 @@
             rangedict=self._get_range_dict(sequence=sequence,madrange=madrange)
             this_range=rangedict['madx-range']
             if 'aper-offset' in rangedict:
-<<<<<<< HEAD
-                offsets=rangedict['aper-offset']
-                if USE_COUCH:
-                    offsets_tmp='tmp_madx_offsets'
-                    ocount=0
-                    while os.path.isfile(offsets_tmp+str(ocount)+'.tfs'):
-                        ocount+=1
-                    offsets_tmp+=str(ocount)+'.tfs'
-                    ftmp=open(offsets_tmp,'w')
-                    ftmp.write(cern.cpymad._couch_server.get_file(self.model,offsets))
-                    ftmp.close()
-                    offsets=offsets_tmp
-                else:
-                    offsets=self._get_file_path(offsets)+offsets['path']
-=======
                 offsets = self.mdata.get_by_dict(rangedict['aper-offset']).filename()
->>>>>>> 6b6c2ae6
 
         args={'sequence':sequence,
             'madrange':this_range,
