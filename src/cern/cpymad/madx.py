--- conflicted
+++ resolved
@@ -34,18 +34,9 @@
 unverified input, we can't be sure that a faulty MAD-X function
 implementation will give access to a secure resource. This can be executing
 all library calls within a subprocess that does not inherit any handles.
-<<<<<<< HEAD
-=======
-
-Most importantly: the MAD-X program crashes on the tinyest error. Boxing it
+
+More importantly: the MAD-X program crashes on the tinyest error. Boxing it
 in a subprocess will prevent the main process from crashing as well.
-
-NOTE: this feature is only available on python>=2.7. On python2.6 the
-subprocess will inherit every handle in the current process space. This can
-also cause various other side effects (file handles and sockets don't get
-closed).
-
->>>>>>> 65914209
 '''
 
 from __future__ import absolute_import
