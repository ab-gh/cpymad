#-------------------------------------------------------------------------------
# This file is part of PyMad.
#
# Copyright (c) 2011, CERN. All rights reserved.
#
# Licensed under the Apache License, Version 2.0 (the "License");
# you may not use this file except in compliance with the License.
# You may obtain a copy of the License at
#
# 	http://www.apache.org/licenses/LICENSE-2.0
#
# Unless required by applicable law or agreed to in writing, software
# distributed under the License is distributed on an "AS IS" BASIS,
# WITHOUT WARRANTIES OR CONDITIONS OF ANY KIND, either express or implied.
# See the License for the specific language governing permissions and
# limitations under the License.
#-------------------------------------------------------------------------------
'''
.. module:: madx
.. moduleauthor:: Yngve Inntjore Levinsen <Yngve.Inntjore.Levinsen.at.cern.ch>

Main module to interface with Mad-X library.

The class Madx uses a subprocess to execute MAD-X library calls remotely via
a simple RPC protocol.

The remote backend is needed due to the fact that cpymad.libmadx is a low
level binding to the MAD-X library which in turn uses global variables.
This means that the cpymad.libmadx module has to be loaded within remote
processes in order to deal with several isolated instances of MAD-X in
parallel.

Furthermore, this can be used as a security enhancement: if dealing with
unverified input, we can't be sure that a faulty MAD-X function
implementation will give access to a secure resource. This can be executing
all library calls within a subprocess that does not inherit any handles.

NOTE: this feature is only available on python>=2.7. On python2.6 the
subprocess will inherit every handle in the current process space. This can
also cause various other side effects (file handles and sockets don't get
closed).

'''
from __future__ import absolute_import
from __future__ import print_function

import os, sys
import collections

from . import _libmadx_rpc
from .types import Element

<<<<<<< HEAD
import cern.pymad.globals
from cern.libmadx import _madx_tools
from cern.pymad.domain.tfs import TfsTable, TfsSummary
=======
from cern.cpymad import _madx_tools
from cern.cpymad.types import TfsSummary
>>>>>>> 4fcdfb27

try:
    basestring
except NameError:
    basestring = str

# private utility functions
def _tmp_filename(operation, suffix='.temp.tfs'):
    """
    Create a name for a temporary file.
    """
    tmpfile = operation + suffix
    i = 0
    while os.path.isfile(tmpfile):
        tmpfile = operation + '.' + str(i) + suffix
        i += 1
    return tmpfile


def _check_command(cmd):
    ''' give the lowercase version of the command
    this function does some sanity checks...'''
    if cmd in ('stop;', 'exit;'):
        print("WARNING: found quit in command: "+cmd+"\n")
        print("Please use madx.finish() or just exit python (CTRL+D)")
        print("Command ignored")
        return False
    if cmd.startswith('plot'):
        print("WARNING: Plot functionality does not work through pymadx")
        print("Command ignored")
        return False
    # All checks passed..
    return True


# main interface
class Madx(object):
    '''
    Python class which interfaces to Mad-X library
    '''
    _hist = False
    _hfile = None
    _rechist = False

    def __init__(self, histfile=None, recursive_history=False, libmadx=None):
        '''
        Initializing Mad-X instance

        :param str histfile: (optional) name of file which will contain all Mad-X commands.
        :param bool recursive_history: If true, history file will contain no calls to other files.
                                       Instead, recursively writing commands from these files when called.
        :param object libmadx: :mod:`libmadx` compatible object

        '''
        self._libmadx = libmadx or _libmadx_rpc.LibMadxClient.spawn_subprocess().libmadx
        if not self._libmadx.started():
            self._libmadx.start()

        if histfile:
            self._hist = True
            self._hfile = open(histfile,'w')
            self._rechist = recursive_history

    def __del__(self):
        """Close history file."""
        if self._hfile:
            self._hfile.close()

    def command(self, cmd):
        '''
        Perform sequence of MAD-X commands.

        :param string cmd: command sequence

        This function can take multiple commands separated by a semi-colon.

        '''
        for c in cmd.split(';'):
            c = c.strip() + ';'
            if _check_command(c.lower()):
                self._writeHist(c + '\n')
                self._libmadx.input(c)

    def help(self,cmd=''):
        if cmd:
            print("Information about command: "+cmd.strip())
            cmd='help,'+cmd
        else:
            cmd='help'
            print("Available commands in Mad-X: ")
        self.command(cmd)

    def call(self,filename):
        '''
         Call a file

         :param string filename: Name of input file to call
        '''
        fname=filename
        if not os.path.isfile(fname):
            fname=filename+'.madx'
        if not os.path.isfile(fname):
            fname=filename+'.mad'
        if not os.path.isfile(fname):
            print("ERROR: "+filename+" not found")
            return 1
        cmd='call,file="'+fname+'"'
        self.command(cmd)
    ##
    # @brief run select command for a flag..
    # @param flag [string] the flag to run select on
    # @param pattern [list] the new pattern
    # @param columns [list/string] the columns you want for the flag
    def select(self,flag,columns,pattern=[]):
        self.command('SELECT, FLAG='+flag+', CLEAR;')
        if type(columns)==list:
            clms=', '.join(columns)
        else:
            clms=columns
        self.command('SELECT, FLAG='+flag+', COLUMN='+clms+';')
        for p in pattern:
            self.command('SELECT, FLAG='+flag+', PATTERN='+p+';')

    def twiss(self,
              sequence=None,
              pattern=['full'],
              columns='name,s,betx,bety,x,y,dx,dy,px,py,mux,muy,l,k1l,angle,k2l',
              madrange='',
              fname='',
              betx=None,
              bety=None,
              alfx=None,
              alfy=None,
              twiss_init=None,
              chrom=True,
              use=True
              ):
        '''

            Runs select+use+twiss on the sequence selected

            :param string sequence: name of sequence
            :param string fname: name of file to store tfs table
            :param list pattern: pattern to include in table
            :param string columns: columns to include in table, can also be a list of strings
            :param dict twiss_init: dictionary of twiss initialization variables
            :param bool use: Call use before aperture.
            :param bool chrom: Also calculate chromatic functions (slower)
        '''
        self.select('twiss',pattern=pattern,columns=columns)
        self.command('set, format="12.6F";')
        if use and sequence:
            self.use(sequence)
        elif not sequence:
            sequence = self.active_sequence
        _tmpcmd='twiss, sequence='+sequence+','+_madx_tools._add_range(madrange)
        if chrom:
            _tmpcmd+=',chrom'
        if _tmpcmd[-1]==',':
            _tmpcmd=_tmpcmd[:-1]
        if fname: # we only need this if user wants the file to be written..
            _tmpcmd+=', file="'+fname+'"'
        for i_var,i_val in {'betx':betx,'bety':bety,'alfx':alfx,'alfy':alfy}.items():
            if i_val is not None:
                _tmpcmd+=','+i_var+'='+str(i_val)
        if twiss_init:
            for i_var,i_val in twiss_init.items():
                if i_var not in ['name','closed-orbit']:
                    if i_val is True:
                        _tmpcmd+=','+i_var
                    else:
                        _tmpcmd+=','+i_var+'='+str(i_val)
        self.command(_tmpcmd+';')
        return self.get_table('twiss')

    def survey(self,
              sequence=None,
              pattern=['full'],
              columns='name,l,s,angle,x,y,z,theta',
              madrange='',
              fname='',
              use=True
              ):
        '''
            Runs select+use+survey on the sequence selected

            :param string sequence: name of sequence
            :param string fname: name of file to store tfs table
            :param list pattern: pattern to include in table
            :param string/list columns: Columns to include in table
            :param bool use: Call use before survey.
        '''
        tmpfile = fname or _tmp_filename('survey')
        self.select('survey',pattern=pattern,columns=columns)
        self.command('set, format="12.6F";')
        if use and sequence:
            self.use(sequence)
        self.command('survey,'+_madx_tools._add_range(madrange)+' file="'+tmpfile+'";')
        return self.get_table('survey')

    def aperture(self,
              sequence=None,
              pattern=['full'],
              madrange='',
              columns='name,l,angle,x,y,z,theta',
              offsets='',
              fname='',
              use=False
              ):
        '''
         Runs select+use+aperture on the sequence selected

         :param string sequence: name of sequence
         :param string fname: name of file to store tfs table
         :param list pattern: pattern to include in table
         :param list columns: columns to include in table (can also be string)
         :param bool use: Call use before aperture.
        '''
        tmpfile = fname or _tmp_filename('aperture')
        self.select('aperture',pattern=pattern,columns=columns)
        self.command('set, format="12.6F";')
        if use and sequence:
            print("Warning, use before aperture is known to cause problems")
            self.use(sequence) # this seems to cause a bug?
        _cmd='aperture,'+_madx_tools._add_range(madrange)+_madx_tools._add_offsets(offsets)
        if fname:
            _cmd+=',file="'+fname+'"'
        self.command(_cmd)
        return self.get_table('aperture')

    def use(self,sequence):
        self.command('use, sequence='+sequence+';')

    @staticmethod
    def matchcommand(
        sequence,
        constraints,
        vary,
        weight=None,
        method=['lmdif'],
        fname='',
        betx=None,
        bety=None,
        alfx=None,
        alfy=None,
        twiss_init=None):
        """
        Prepare a match command sequence.

        :param string sequence: name of sequence
        :param list constraints: constraints to pose during matching
        :param list vary: vary commands (can also be dict)
        :param dict weight: weights for matching parameters
        :param list method: Which method to apply

        Each item of constraints must be a list or dict directly passable
        to _mad_command().

        If vary is a list each entry must either be list or a dict which can
        be passed to _mad_command(). Otherwise the value is taken to be the
        NAME of the variable.
        If vary is a dict the key corresponds to the NAME. Its value is a
        list or dict passable to _mad_command(). If this is not the case the
        value is taken as the STEP value.

        Examples:

        >>> print(madx.matchcommand(
        ...     'lhc',
        ...     constraints=[{'betx':3, 'range':'#e'}, [('bety','<',3)]],
        ...     vary=['K1', {'name':'K2', 'step':1e-6}],
        ...     weight=dict(betx=1, bety=2),
        ...     method=['lmdif', dict(calls=100, tolerance=1e-6)]
        ... ).rstrip())
        match, sequence=lhc;
        constraint, betx=3, range=#e;
        constraint, bety<3;
        vary, name=K1;
        vary, name=K2, step=1e-06;
        weight, betx=1, bety=2;
        lmdif, calls=100, tolerance=1e-06;
        endmatch;

        >>> print(madx.matchcommand(
        ...     'lhc',
        ...     constraints=[{'betx':3, 'range':'#e'}],
        ...     vary={'K1': {'upper':3}, 'K2':1e-6},
        ...     fname='knobs.txt'
        ... ).rstrip())
        match, sequence=lhc;
        constraint, betx=3, range=#e;
        vary, upper=3, name=K1;
        vary, name=K2, step=1e-06;
        lmdif;
        endmatch, knobfile=knobs.txt;

        """
        if not twiss_init:
            twiss_init = {}
        for k,v in {'betx':betx,'bety':bety,'alfx':alfx,'alfy':alfy}.items():
            if v is not None:
                twiss_init[k] = v

        # MATCH (=start)
        cmd = _madx_tools._mad_command('match', ('sequence', sequence), **twiss_init)

        # CONSTRAINT
        assert isinstance(constraints, collections.Sequence)
        for c in constraints:
            cmd += _madx_tools._mad_command_unpack('constraint', c)

        # VARY
        if isinstance(vary, collections.Mapping):
            for k,v in _madx_tools._sorted_items(vary):
                try:
                    cmd += _madx_tools._mad_command_unpack('vary', v, name=k)
                except TypeError:
                    cmd += _madx_tools._mad_command('vary', name=k, step=v)
        elif isinstance(vary, collections.Sequence):
            for v in vary:
                if isinstance(v, basestring):
                    cmd += _madx_tools._mad_command('vary', name=v)
                else:
                    cmd += _madx_tools._mad_command_unpack('vary', v)
        else:
            raise TypeError("vary must be list or dict.")

        # WEIGHT
        if weight:
            cmd += _madx_tools._mad_command_unpack('weight', weight)

        # METHOD
        cmd += _madx_tools._mad_command_unpack(*method)

        # ENDMATCH
        if fname:
            cmd += _madx_tools._mad_command('endmatch', knobfile=fname)
        else:
            cmd += _madx_tools._mad_command('endmatch')
        return cmd


    def match(
            self,
            sequence,
            constraints,
            vary,
            weight=None,
            method=['lmdif'],
            fname='',
            betx=None,
            bety=None,
            alfx=None,
            alfy=None,
            twiss_init=None,
            retdict=False):
        """
        Perform match operation.

        @param sequence [string] name of sequence
        @param constraints [list] constraints to pose during matching
        @param vary [list or dict] vary commands
        @param weight [dict] weights for matching parameters

        For further reference, see madx.matchcommand().

        """
        tmpfile = fname or _tmp_filename('match')

        cmd = self.matchcommand(
                sequence=sequence or self.active_sequence,
                constraints=constraints,
                vary=vary,
                weight=weight,
                method=method,
                fname=tmpfile,
                betx=betx, bety=bety,
                alfx=alfx, alfy=alfy,
                twiss_init=twiss_init)

        self.command(cmd)
        result,initial=_madx_tools._read_knobfile(tmpfile, retdict)
        if not fname:
            os.remove(tmpfile)
        return (result,initial)

    # turn on/off verbose outupt..
    def verbose(self,switch):
        if switch:
            self.command("option, echo, warn, info")
        else:
            self.command("option, -echo, -warn, -info")

    def _writeHist(self,command):
        # this still brakes for "multiline commands"...
        if not self._hfile:
            return
        if self._rechist and command.split(',')[0].strip().lower()=='call':
            cfile=command.split(',')[1].strip().strip('file=').strip('FILE=').strip(';\n').strip('"').strip("'")
            if sys.flags.debug:
                print("DBG: call file ",cfile)
            fin=open(cfile,'r')
            for l in fin:
                self._writeHist(l+'\n')
        else:
            self._hfile.write(command)
            self._hfile.flush()

    def get_table(self, table):
        """
        Get the specified table columns as numpy arrays.

        :param str table: table name
        :param columns: column names
        :param bool retdict: return plain dictionaries
        :type columns: list or str (comma separated)

        """
        return Table(table, self._libmadx)

    @property
    def active_sequence(self):
        """Get/set the name of the active sequence."""
        return self._libmadx.get_active_sequence()

    @active_sequence.setter
    def active_sequence(self, name):
        try:
            active_sequence = self.active_sequence
        except RuntimeError:
            self.use(name)
        else:
            if active_sequence != name:
                self.use(name)

    def get_active_sequence(self):
        """
        Get a handle to the active sequence.

        :returns: a proxy object for the sequence
        :rtype: Sequence
        :raises RuntimeError: if there is no active sequence
        """
        return Sequence(self.active_sequence, self._libmadx, _check=False)

    def get_sequence(self, name):
        """
        Get a handle to the specified sequence.

        :param str name: sequence name
        :returns: a proxy object for the sequence
        :rtype: Sequence
        :raises ValueError: if a sequence name is invalid
        """
        return Sequence(name, self._libmadx)

    def get_sequences(self):
        """
        Return list of all sequences currently in memory.

        :returns: list of sequence proxy objects
        :rtype: list(Sequence)
        """
        return [Sequence(name, self._libmadx, _check=False)
                for name in self.get_sequence_names()]

    def get_sequence_names(self):
        """
        Return list of all sequences currently in memory.

        :returns: list of all sequences names
        :rtype: list(str)
        """
        return self._libmadx.get_sequences()

    def evaluate(self, cmd):
        """
        Evaluates an expression and returns the result as double.

        :param string cmd: expression to evaluate.
        :returns: numeric value of the expression
        :rtype: float

        """
        return self._libmadx.evaluate(cmd)


class Sequence(object):

    """
    MAD-X sequence representation.
    """

    def __init__(self, name, libmadx, _check=True):
        """Store sequence name."""
        self._name = name
        self._libmadx = libmadx
        if _check and not libmadx.sequence_exists(name):
            raise ValueError("Invalid sequence: {!r}".format(name))

    def __str__(self):
        """String representation."""
        return "{}({})".format(self.__class__.__name__, self._name)

    __repr__ = __str__

    @property
    def name(self):
        """Get the name of the sequence."""
        return self._name

    @property
    def beam(self):
        """Get the beam dictionary associated to the sequence."""
        return self._libmadx.get_beam(self._name)

    @property
    def twiss(self):
        """Get the TWISS results from the last calculation."""
        return self._libmadx.get_table(self.twissname)

    @property
    def twissname(self):
        """Get the name of the table with the TWISS results."""
        return self._libmadx.get_twiss(self._name)

    def get_elements(self):
        """
        Get list of all elements in the original sequence.

        :returns: list of elements in the original (unexpanded) sequence
        :rtype: list(Element)
        """
        return [Element(elem)
                for elem in self._libmadx.get_elements(self._name)]

    def get_expanded_elements(self):
        """
        Get list of all elements in the expanded sequence.

        :returns: list of elements in the expanded (unexpanded) sequence
        :rtype: list(Element)

        NOTE: this may very well return an empty list, if the sequence has
        not been expanded (used) yet.
        """
        return [Element(elem)
                for elem in self._libmadx.get_expanded_elements(self._name)]


class Table(object):

    """
    MAD-X table access class.
    """

    def __init__(self, name, libmadx, _check=True):
        """Just store the table name for now."""
        self._name = name
        self._libmadx = libmadx
        if _check and not libmadx.table_exists(name):
            raise ValueError("Invalid table: {!r}".format(name))

    def __iter__(self):
        """Old style access."""
        columns = self.columns
        try:
            summary = self.summary
        except ValueError:
            summary = None
        return iter((columns, summary))

    @property
    def name(self):
        """Get the table name."""
        return self._name

    @property
    def columns(self):
        """Get a lazy accessor for the table columns."""
        return TableColumns(self.name, self._libmadx)

    @property
    def summary(self):
        """Get the table summary."""
        return TfsSummary(self._libmadx.get_table_summary(self.name))


class TableColumns(object):

    """
    Lazy accessor for table column data.
    """

    def __init__(self, table, libmadx):
        """Store tabe name and libmadx connection."""
        self._table = table
        self._libmadx = libmadx

    def __getattr__(self, column):
        """Get the column data."""
        try:
            return self._libmadx.get_table_column(self._table, column.lower())
        except ValueError:
            raise AttributeError(column)

    def __getitem__(self, column):
        """Get the column data."""
        try:
            return self._libmadx.get_table_column(self._table, column.lower())
        except ValueError:
            raise KeyError(column)

    def __iter__(self):
        """Get a list of all column names."""
        return iter(self._libmadx.get_table_columns(self._table))

    def freeze(self, columns=None):
        """
        Return a frozen table with the desired columns.

        :param list columns: column names or ``None`` for all columns.
        :returns: column data
        :rtype: TfsTable
        :raises ValueError: if the table name is invalid
        """
        if columns is None:
            columns = self
        return TfsTable(dict((column, self[column]) for column in columns))<|MERGE_RESOLUTION|>--- conflicted
+++ resolved
@@ -50,14 +50,8 @@
 from . import _libmadx_rpc
 from .types import Element
 
-<<<<<<< HEAD
-import cern.pymad.globals
-from cern.libmadx import _madx_tools
-from cern.pymad.domain.tfs import TfsTable, TfsSummary
-=======
 from cern.cpymad import _madx_tools
-from cern.cpymad.types import TfsSummary
->>>>>>> 4fcdfb27
+from cern.cpymad.types import TfsTable, TfsSummary
 
 try:
     basestring
